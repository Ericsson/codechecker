# -------------------------------------------------------------------------
#
#  Part of the CodeChecker project, under the Apache License v2.0 with
#  LLVM Exceptions. See LICENSE for license information.
#  SPDX-License-Identifier: Apache-2.0 WITH LLVM-exception
#
# -------------------------------------------------------------------------

"""
Tests for environmental variables recognized by CodeChecker.
"""


import unittest
import tempfile
import os

from codechecker_analyzer import analyzer_context
from codechecker_analyzer.analyzers.gcc.analyzer import Gcc
from codechecker_analyzer.buildlog import log_parser


def create_analyzer_gcc():
    args = []
    cfg_handler = Gcc.construct_config_handler(args)

    action = {
        'file': 'main.cpp',
        'command': "g++ -o main main.cpp",
        'directory': '/'}
    build_action = log_parser.parse_options(action)

    return Gcc(cfg_handler, build_action)


class EnvVarTest(unittest.TestCase):

    def teardown_method(self, _):
        # Reset the environment, and some some initializer methods to hopefully
        # reset the state of the analyzer context.
        context = analyzer_context.get_context()
        context._Context__populate_analyzers()

    def _get_analyzer_bin_for_cc_analyzer_bin(self, analyzer_bin_conf: str):
        """
        Set the CC_ANALYZER_BIN env variable, which is an
          "analyzer plugin" -> "path to binary"
        mapping, and return the binary path the GCC analyzer in CodeChecker was
        initialized with (the intend being that GCC should've been
        initialized with the binary that was given by the env var).
        """
        context = analyzer_context.get_context()
        context.cc_env["CC_ANALYZER_BIN"] = analyzer_bin_conf
        context._Context__populate_analyzers()

        analyzer = create_analyzer_gcc()
        return analyzer.analyzer_binary()

    def test_cc_analyzer_bin(self):
        """
        Test whether GCC runs the appropriate binary when CC_ANALYZER_BIN is
        set.
        For GCC, it doesn't matter whether we use the 'gcc' or the 'g++'
        binary; we exploit this fact by setting the variable to these values
        respectively, and check whether the GCC analyzer points to them. Every
        machine is expected to run some version of gcc, so this should be OK.
        """
        bin_gcc_var = self._get_analyzer_bin_for_cc_analyzer_bin("gcc:gcc")
        self.assertTrue(bin_gcc_var.endswith("gcc"))
        self.assertTrue(not bin_gcc_var.endswith("g++"))

        bin_gpp_var = self._get_analyzer_bin_for_cc_analyzer_bin("gcc:g++")
        self.assertTrue(bin_gpp_var.endswith("g++"))
        self.assertTrue(not bin_gpp_var.endswith("gcc"))

        self.assertNotEqual(bin_gcc_var, bin_gpp_var)

    def test_cc_analyzer_bin_overrides_cc_analyzers_from_path(self):
        """
        Check whether CC_ANALYZER_BIN overrides CC_ANALYZERS_FROM_PATH (which
        is what we want).
        """

        context = analyzer_context.get_context()
        context.cc_env["CC_ANALYZERS_FROM_PATH"] = '1'

        bin_gcc_var = self._get_analyzer_bin_for_cc_analyzer_bin("gcc:gcc")
        self.assertTrue(bin_gcc_var.endswith("gcc"))
        self.assertTrue(not bin_gcc_var.endswith("g++"))

        bin_gpp_var = self._get_analyzer_bin_for_cc_analyzer_bin("gcc:g++")
        self.assertTrue(bin_gpp_var.endswith("g++"))
        self.assertTrue(not bin_gpp_var.endswith("gcc"))

        self.assertNotEqual(bin_gcc_var, bin_gpp_var)

    def test_cc_analyzer_internal_env(self):
        """
        Check whether the ld_library_path is extended with the internal
        lib path if internally packaged analyzer is invoked.
        """

        data_files_dir = tempfile.mkdtemp()

        package_layout_json = """
        {
        "ld_lib_path_extra": [],
        "path_env_extra": [],
        "runtime": {
            "analyzers": {
            "clang-tidy": "clang-tidy",
            "clangsa": "cc-bin/packaged-clang",
            "cppcheck": "cppcheck",
            "gcc": "g++"
            },
            "clang-apply-replacements": "clang-apply-replacements",
            "ld_lib_path_extra": [
            "internal_package_lib"
            ],
            "path_env_extra": [
            ]
        }
        }
        """
        config_dir = os.path.join(data_files_dir, "config")
        os.mkdir(config_dir)
        layout_cfg_file = os.path.join(config_dir, "package_layout.json")
        with open(layout_cfg_file, "w", encoding="utf-8") as text_file:
            text_file.write(package_layout_json)
        cc_bin_dir = os.path.join(data_files_dir, "cc-bin")
        os.mkdir(cc_bin_dir)
        packaged_clang_file = os.path.join(cc_bin_dir, "packaged-clang")
        with open(packaged_clang_file, "w", encoding="utf-8") as text_file:
            text_file.write("")

        context = analyzer_context.get_context()
        context._data_files_dir_path = data_files_dir

        lcfg_dict = context._Context__get_package_layout()
        context._data_files_dir_path = data_files_dir
        context.pckg_layout = lcfg_dict['runtime']
<<<<<<< HEAD
=======
        context._Context__init_env()
>>>>>>> 9595370a
        context._Context__populate_analyzers()

        # clang-19 is part of the codechecker package
        # so the internal package lib should be in the ld_library_path
<<<<<<< HEAD
        clang_env = context.get_analyzer_env("clangsa")
=======
        clang_env = context.get_env_for_bin(
            context.analyzer_binaries["clangsa"])
>>>>>>> 9595370a
        env_txt = str(clang_env)
        self.assertTrue(env_txt.find("internal_package_lib") != -1)

        # clang-tidy is not part of the codechecker package
        # so internal package lib should not be in the ld_library_path
<<<<<<< HEAD
        clang_env = context.get_analyzer_env("clang-tidy")
=======
        clang_env = context.get_env_for_bin(
            context.analyzer_binaries["clang-tidy"])
>>>>>>> 9595370a
        env_txt = str(clang_env)
        self.assertTrue(env_txt.find("internal_package_lib") == -1)

        os.remove(layout_cfg_file)
        os.remove(packaged_clang_file)
        os.rmdir(cc_bin_dir)
        os.rmdir(config_dir)
        os.rmdir(context._data_files_dir_path)<|MERGE_RESOLUTION|>--- conflicted
+++ resolved
@@ -139,31 +139,20 @@
         lcfg_dict = context._Context__get_package_layout()
         context._data_files_dir_path = data_files_dir
         context.pckg_layout = lcfg_dict['runtime']
-<<<<<<< HEAD
-=======
         context._Context__init_env()
->>>>>>> 9595370a
         context._Context__populate_analyzers()
 
         # clang-19 is part of the codechecker package
         # so the internal package lib should be in the ld_library_path
-<<<<<<< HEAD
-        clang_env = context.get_analyzer_env("clangsa")
-=======
         clang_env = context.get_env_for_bin(
             context.analyzer_binaries["clangsa"])
->>>>>>> 9595370a
         env_txt = str(clang_env)
         self.assertTrue(env_txt.find("internal_package_lib") != -1)
 
         # clang-tidy is not part of the codechecker package
         # so internal package lib should not be in the ld_library_path
-<<<<<<< HEAD
-        clang_env = context.get_analyzer_env("clang-tidy")
-=======
         clang_env = context.get_env_for_bin(
             context.analyzer_binaries["clang-tidy"])
->>>>>>> 9595370a
         env_txt = str(clang_env)
         self.assertTrue(env_txt.find("internal_package_lib") == -1)
 
