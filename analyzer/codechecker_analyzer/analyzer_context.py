--- conflicted
+++ resolved
@@ -63,10 +63,6 @@
         self.__package_build_date = None
         self.__package_git_hash = None
         self.__analyzers = {}
-<<<<<<< HEAD
-        self.__analyzer_envs = {}
-        self.__cc_env = None
-=======
 
         # CodeChecker's current runtime environment
         self.__cc_env = None
@@ -74,7 +70,6 @@
         self.__package_env = None
         # Original caller environment of CodeChecker for external binaries
         self.__original_env = None
->>>>>>> 9595370a
 
         self.logger_lib_dir_path = os.path.join(
             self._data_files_dir_path, 'ld_logger', 'lib')
@@ -235,13 +230,8 @@
         compiler_binaries = self.pckg_layout.get('analyzers')
         for name, value in compiler_binaries.items():
             if name in env_var_bin:
-<<<<<<< HEAD
-                # For non-packaged analyzers the original env is set.
-=======
                 # env_var_bin has priority over package config and PATH
->>>>>>> 9595370a
                 self.__analyzers[name] = env_var_bin[name]
-                self.__analyzer_envs[name] = env.get_original_env()
                 continue
 
             if analyzer_from_path:
@@ -251,10 +241,6 @@
                 # Check if it is a package relative path.
                 self.__analyzers[name] = os.path.join(
                     self._data_files_dir_path, value)
-                # For packaged analyzers the ld_library path
-                # must be extended with the packed libs.
-                self.__analyzer_envs[name] =\
-                    env.extend(self.path_env_extra, self.ld_lib_path_extra)
             else:
                 env_path = cc_env['PATH'] if cc_env else None
                 compiler_binary = which(cmd=value, path=env_path)
@@ -265,17 +251,12 @@
                     continue
 
                 self.__analyzers[name] = os.path.realpath(compiler_binary)
-                # For non-packaged analyzers the original env is set.
-                self.__analyzer_envs[name] = env.get_original_env()
 
                 # If the compiler binary is a simlink to ccache, use the
                 # original compiler binary.
                 if self.__analyzers[name].endswith("/ccache"):
                     self.__analyzers[name] = compiler_binary
 
-    def get_analyzer_env(self, analyzer_name):
-        return self.__analyzer_envs.get(analyzer_name)
-
     def __populate_replacer(self):
         """ Set clang-apply-replacements tool. """
         replacer_binary = self.pckg_layout.get('clang-apply-replacements')
@@ -284,12 +265,8 @@
             # Check if it is a package relative path.
             self.__replacer = os.path.join(self._data_files_dir_path,
                                            replacer_binary)
-            self.__analyzer_envs['clang-apply-replacements'] =\
-                env.extend(self.path_env_extra, self.ld_lib_path_extra)
         else:
             self.__replacer = which(replacer_binary)
-            self.__analyzer_envs['clang-apply-replacements'] =\
-                env.get_original_env()
 
     @property
     def version(self):
