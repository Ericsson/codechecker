# -------------------------------------------------------------------------
#
#  Part of the CodeChecker project, under the Apache License v2.0 with
#  LLVM Exceptions. See LICENSE for license information.
#  SPDX-License-Identifier: Apache-2.0 WITH LLVM-exception
#
# -------------------------------------------------------------------------
"""
Base class for various source analyzers.
"""


from abc import ABCMeta, abstractmethod
import os
import signal
import subprocess
import sys
import shlex

from typing import Optional

from codechecker_analyzer import analyzer_context
from codechecker_common.logger import get_logger

LOG = get_logger('analyzer')


class SourceAnalyzer(metaclass=ABCMeta):
    """
    Base class for different source analyzers.
    """

    def __init__(self, config_handler, buildaction):
        self.__config_handler = config_handler
        self.__build_action = buildaction
        # Currently analyzed source file.
        self.source_file = ''

    @property
    def buildaction(self):
        return self.__build_action

    @property
    def config_handler(self):
        return self.__config_handler

    @abstractmethod
    def construct_analyzer_cmd(self, result_handler):
        raise NotImplementedError("Subclasses should implement this!")

    @classmethod
    def resolve_missing_binary(cls, configured_binary, environ):
        """
        In case of the configured binary for the analyzer is not found in the
        PATH, this method is used to find a callable binary.
        """
        raise NotImplementedError("Subclasses should implement this!")

    @classmethod
    @abstractmethod
    def get_binary_version(cls, details=False) -> str:
        """
        Return the version number of the binary that CodeChecker found, even
        if its incompatible. If details is true, additional version information
        is provided. If details is false, the return value should be
        convertible to a distutils.version.StrictVersion type.
        """
        raise NotImplementedError("Subclasses should implement this!")

    @classmethod
    def is_binary_version_incompatible(cls) -> Optional[str]:
        """
        CodeChecker can only execute certain versions of analyzers.
        Returns a error object (an optional string). If the return value is
        None, the analyzer binary is compatible with the current CodeChecker
        version. Otherwise, the it should be a message describing the precise
        version mismatch.
        """
        raise NotImplementedError("Subclasses should implement this!")

    @classmethod
    def construct_config_handler(cls, args):
        """ Should return a subclass of AnalyzerConfigHandler."""
        raise NotImplementedError("Subclasses should implement this!")

    @abstractmethod
    def get_analyzer_mentioned_files(self, output):
        """
        Return a collection of files that were mentioned by the analyzer in
        its standard outputs, which should be analyzer_stdout or
        analyzer_stderr from a result handler.
        """
        raise NotImplementedError("Subclasses should implement this!")

    @abstractmethod
    def construct_result_handler(self, buildaction, report_output,
                                 skiplist_handler):
        """
        This method constructs the class that is responsible to handle the
        results of the analysis. The result should be a subclass of
        ResultHandler
        """
        raise NotImplementedError("Subclasses should implement this!")

    def analyze(self, analyzer_cmd, res_handler, proc_callback=None):
        """
        Run the analyzer.
        """
        LOG.debug('Running analyzer ...')

        LOG.debug_analyzer('\n%s',
                           ' '.join([shlex.quote(x) for x in analyzer_cmd]))

        if env is None:
            env = analyzer_context.get_context()\
                .get_analyzer_env(self.ANALYZER_NAME)

        res_handler.analyzer_cmd = analyzer_cmd
        try:
            ret_code, stdout, stderr \
                = SourceAnalyzer.run_proc(analyzer_cmd,
                                          res_handler.buildaction.directory,
                                          proc_callback)
            res_handler.analyzer_returncode = ret_code
            res_handler.analyzer_stdout = stdout
            res_handler.analyzer_stderr = stderr
            return res_handler

        except Exception as ex:
            LOG.error(ex)
            res_handler.analyzer_returncode = 1
            return res_handler

    @classmethod
    def get_analyzer_checkers(cls):
        """
        Return the checkers available in the analyzer.
        """
        raise NotImplementedError("Subclasses should implement this!")

    def post_analyze(self, result_handler):
        """
        Run immediately after the analyze function.
        """

    @staticmethod
    def run_proc(command, cwd=None, proc_callback=None):
        """
        Just run the given command and return the return code
        and the stdout and stderr outputs of the process.
        """

        def signal_handler(signum, _):
            # Clang does not kill its child processes, so I have to.
            try:
                g_pid = proc.pid
                os.killpg(g_pid, signal.SIGTERM)
            finally:
                sys.exit(128 + signum)

        signal.signal(signal.SIGINT, signal_handler)

<<<<<<< HEAD
        if env is None:
            env = analyzer_context.get_context().cc_env

        LOG.debug_analyzer('\nENV:\n')
        LOG.debug_analyzer(env)
=======
        env = analyzer_context.get_context().get_env_for_bin(command[0])

        LOG.debug('\nexecuting:%s\n', command)
        LOG.debug('\nENV:\n')
        LOG.debug(env)
>>>>>>> 9595370a

        proc = subprocess.Popen(
            command,
            bufsize=-1,
            env=env,
            preexec_fn=None if sys.platform == 'win32' else os.setsid,
            cwd=cwd,
            stdout=subprocess.PIPE,
            stderr=subprocess.PIPE,
            universal_newlines=True,
            encoding="utf-8",
            errors="ignore")

        # Send the created analyzer process' object if somebody wanted it.
        if proc_callback:
            proc_callback(proc)

        stdout, stderr = proc.communicate()
        return proc.returncode, stdout, stderr<|MERGE_RESOLUTION|>--- conflicted
+++ resolved
@@ -111,10 +111,6 @@
         LOG.debug_analyzer('\n%s',
                            ' '.join([shlex.quote(x) for x in analyzer_cmd]))
 
-        if env is None:
-            env = analyzer_context.get_context()\
-                .get_analyzer_env(self.ANALYZER_NAME)
-
         res_handler.analyzer_cmd = analyzer_cmd
         try:
             ret_code, stdout, stderr \
@@ -160,19 +156,11 @@
 
         signal.signal(signal.SIGINT, signal_handler)
 
-<<<<<<< HEAD
-        if env is None:
-            env = analyzer_context.get_context().cc_env
-
-        LOG.debug_analyzer('\nENV:\n')
-        LOG.debug_analyzer(env)
-=======
         env = analyzer_context.get_context().get_env_for_bin(command[0])
 
         LOG.debug('\nexecuting:%s\n', command)
         LOG.debug('\nENV:\n')
         LOG.debug(env)
->>>>>>> 9595370a
 
         proc = subprocess.Popen(
             command,
