# -------------------------------------------------------------------------
#
#  Part of the CodeChecker project, under the Apache License v2.0 with
#  LLVM Exceptions. See LICENSE for license information.
#  SPDX-License-Identifier: Apache-2.0 WITH LLVM-exception
#
# -------------------------------------------------------------------------

"""
Supported analyzer types.
"""


import os
import re
import subprocess
import sys

from codechecker_analyzer import analyzer_context
from codechecker_common.logger import get_logger

from .. import host_check

from .clangtidy.analyzer import ClangTidy
from .clangsa.analyzer import ClangSA
from .cppcheck.analyzer import Cppcheck
from .gcc.analyzer import Gcc

LOG = get_logger('analyzer')

supported_analyzers = {ClangSA.ANALYZER_NAME: ClangSA,
                       ClangTidy.ANALYZER_NAME: ClangTidy,
                       Cppcheck.ANALYZER_NAME: Cppcheck,
                       Gcc.ANALYZER_NAME: Gcc}


def is_ctu_capable():
    """ Detects if the current clang is CTU compatible. """
    enabled_analyzers, _ = check_supported_analyzers([ClangSA.ANALYZER_NAME])
    if not enabled_analyzers:
        return False

    return ClangSA.ctu_capability().is_ctu_capable


def is_ctu_on_demand_available():
    """ Detects if the current clang is capable of on-demand AST loading. """
    enabled_analyzers, _ = check_supported_analyzers([ClangSA.ANALYZER_NAME])
    if not enabled_analyzers:
        return False

    return ClangSA.ctu_capability().is_on_demand_ctu_available


def is_statistics_capable():
    """ Detects if the current clang is Statistics compatible. """
    # Resolve potentially missing binaries.
    enabled_analyzers, _ = check_supported_analyzers([ClangSA.ANALYZER_NAME])
    if not enabled_analyzers:
        return False

    checkers = ClangSA.get_analyzer_checkers(alpha=True, debug=True)

    stat_checkers_pattern = re.compile(r'.+statisticscollector.+')

    for checker_name, _ in checkers:
        if stat_checkers_pattern.match(checker_name):
            return True

    return False


def is_z3_capable():
    """ Detects if the current clang is Z3 compatible. """
    enabled_analyzers, _ = check_supported_analyzers([ClangSA.ANALYZER_NAME])
    if not enabled_analyzers:
        return False

    return host_check.has_analyzer_option(ClangSA.analyzer_binary(),
                                          ['-Xclang',
                                           '-analyzer-constraints=z3'])


def is_z3_refutation_capable():
    """ Detects if the current clang is Z3 refutation compatible. """

    # This function basically checks whether the corresponding analyzer config
    # option exists i.e. it is visible on analyzer config option help page.
    # However, it doesn't mean that Clang itself is compiled with Z3.
    if not is_z3_capable():
        return False

    check_supported_analyzers([ClangSA.ANALYZER_NAME])

    return host_check.has_analyzer_config_option(ClangSA.analyzer_binary(),
                                                 'crosscheck-with-z3')


def is_ignore_conflict_supported():
    """
    Detects if clang-apply-replacements supports --ignore-insert-conflict flag.
    """
    context = analyzer_context.get_context()
    proc = subprocess.Popen([context.replacer_binary, '--help'],
                            stdout=subprocess.PIPE,
                            stderr=subprocess.PIPE,
                            env=context
<<<<<<< HEAD
                            .get_analyzer_env(
                                os.path.basename(context.replacer_binary)),
=======
                            .get_env_for_bin(
                                context.replacer_binary),
>>>>>>> 9595370a
                            encoding="utf-8", errors="ignore")
    out, _ = proc.communicate()
    return '--ignore-insert-conflict' in out


def print_unsupported_analyzers(errored):
    """ Print error messages which occured during analyzer detection. """
    for analyzer_binary, reason in errored:
        LOG.warning("Analyzer '%s' is enabled but CodeChecker failed to "
                    "execute analysis with it: '%s'. Please check your "
                    "'PATH' environment variable and the "
                    "'config/package_layout.json' file!",
                    analyzer_binary, reason)


def check_available_analyzers(args_analyzers=None):
    """
    Handle use case when no analyzer can be found or a supported, explicitly
    given analyzer cannot be found on the user machine.
    """

    if args_analyzers:
        analyzers, errored = check_supported_analyzers(args_analyzers)
        if errored:
            print_unsupported_analyzers(errored)
            LOG.error("Failed to run command because the given analyzer(s) "
                      "cannot be found on your machine!")
            sys.exit(1)

    else:
        analyzers, errored = check_supported_analyzers(supported_analyzers)
        if not analyzers:
            print_unsupported_analyzers(errored)
            LOG.error("Failed to run command because no analyzers can be "
                      "found on your machine!")
            sys.exit(1)
    return analyzers, errored


def check_supported_analyzers(analyzers):
    """
    Checks the given analyzers in the current context for their executability
    and support in CodeChecker.

    This method also updates the given context.analyzer_binaries if the
    context's configuration is bogus but had been resolved.

    :return: (enabled, failed) where enabled is a list of analyzer names
     and failed is a list of (analyzer, reason) tuple.
    """

    context = analyzer_context.get_context()
<<<<<<< HEAD
    check_env = context.cc_env
=======
>>>>>>> 9595370a

    analyzer_binaries = context.analyzer_binaries

    enabled_analyzers = set()
    failed_analyzers = set()

    for analyzer_name in analyzers:
        if analyzer_name not in supported_analyzers:
            failed_analyzers.add((analyzer_name,
                                  "Analyzer unsupported by CodeChecker!"))
            continue

        # Get the compiler binary to check if it can run.
        available_analyzer = True
        analyzer_bin = analyzer_binaries.get(analyzer_name)
        if not analyzer_bin:
            failed_analyzers.add((analyzer_name,
                                  "Failed to detect analyzer binary!"))
            continue
        elif not os.path.isabs(analyzer_bin):
            # If the analyzer is not in an absolute path, try to find it...
            found_bin = supported_analyzers[analyzer_name].\
                resolve_missing_binary(analyzer_bin,
                                       context.get_env_for_bin(analyzer_bin))

            # found_bin is an absolute path, an executable in one of the
            # PATH folders.
            # If found_bin is the same as the original binary, ie., normally
            # calling the binary without any search would have resulted in
            # the same binary being called, it's NOT a "not found".
            if found_bin and os.path.basename(found_bin) != analyzer_bin:
                LOG.debug("Configured binary '%s' for analyzer '%s' was "
                          "not found, but environment PATH contains '%s'.",
                          analyzer_bin, analyzer_name, found_bin)
                context.analyzer_binaries[analyzer_name] = \
                    os.path.realpath(found_bin)

            analyzer_bin = found_bin

        # Check version compatibility of the analyzer binary.
        if analyzer_bin:
            analyzer = supported_analyzers[analyzer_name]
            error = analyzer.is_binary_version_incompatible()
            if error:
                failed_analyzers.add((analyzer_name,
                                      f"Incompatible version: {error} "
                                      "Maybe try setting an absolute path to "
                                      "a different analyzer binary via the "
                                      "env variable CC_ANALYZER_BIN?"))
                available_analyzer = False

        if not analyzer_bin or \
           not host_check.check_analyzer(analyzer_bin):
            # Analyzers unavailable under absolute paths are deliberately a
            # configuration problem.
            failed_analyzers.add((analyzer_name,
                                  "Cannot execute analyzer binary!"))
            available_analyzer = False

        if available_analyzer:
            enabled_analyzers.add(analyzer_name)

    return enabled_analyzers, failed_analyzers


def construct_analyzer(buildaction, analyzer_config):
    analyzer_type = buildaction.analyzer_type

    LOG.debug_analyzer('Constructing %s analyzer.', analyzer_type)
    if analyzer_type in supported_analyzers:
        analyzer = \
            supported_analyzers[analyzer_type](analyzer_config, buildaction)
    else:
        analyzer = None
        LOG.error('Unsupported analyzer type: %s', analyzer_type)
    return analyzer


def build_config_handlers(args, enabled_analyzers):
    """
    Handle config from command line or from config file if no command line
    config is given.

    Supported command line config format is in JSON tidy supports YAML also but
    no standard lib for yaml parsing is available in python.
    """

    analyzer_config_map = {}

    for ea in enabled_analyzers:
        assert supported_analyzers[ea].analyzer_binary(), \
            "At this point, we should've checked if this analyzer has a " \
            "binary!"
        config_handler = supported_analyzers[ea].construct_config_handler(args)
        analyzer_config_map[ea] = config_handler

    return analyzer_config_map<|MERGE_RESOLUTION|>--- conflicted
+++ resolved
@@ -105,13 +105,8 @@
                             stdout=subprocess.PIPE,
                             stderr=subprocess.PIPE,
                             env=context
-<<<<<<< HEAD
-                            .get_analyzer_env(
-                                os.path.basename(context.replacer_binary)),
-=======
                             .get_env_for_bin(
                                 context.replacer_binary),
->>>>>>> 9595370a
                             encoding="utf-8", errors="ignore")
     out, _ = proc.communicate()
     return '--ignore-insert-conflict' in out
@@ -164,10 +159,6 @@
     """
 
     context = analyzer_context.get_context()
-<<<<<<< HEAD
-    check_env = context.cc_env
-=======
->>>>>>> 9595370a
 
     analyzer_binaries = context.analyzer_binaries
 
