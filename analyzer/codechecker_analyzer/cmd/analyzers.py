--- conflicted
+++ resolved
@@ -190,12 +190,7 @@
     rows = []
     for analyzer_name, analyzer_class in \
             analyzer_types.supported_analyzers.items():
-<<<<<<< HEAD
-        check_env = context.get_analyzer_env(analyzer_name)
-        version = analyzer_class.get_binary_version(check_env)
-=======
         version = analyzer_class.get_binary_version()
->>>>>>> 9595370a
         if not version:
             version = 'NOT FOUND'
 
